--- conflicted
+++ resolved
@@ -8,11 +8,8 @@
 ; ### protobuf rules ###
 
 (rule
-<<<<<<< HEAD
-=======
  (alias lint)
  (mode promote)
->>>>>>> 0fb53012
  (targets status_types.ml status_types.mli status_pb.ml status_pb.mli
    status_pp.ml status_pp.mli)
  (deps
@@ -22,11 +19,8 @@
   (run ocaml-protoc %{file} -ml_out . -pp -binary)))
 
 (rule
-<<<<<<< HEAD
-=======
  (alias lint)
  (mode promote)
->>>>>>> 0fb53012
  (targets common_types.ml common_types.mli common_pb.ml common_pb.mli
    common_pp.ml common_pp.mli)
  (deps
@@ -38,11 +32,8 @@
     -ml_out . -pp -binary)))
 
 (rule
-<<<<<<< HEAD
-=======
  (alias lint)
  (mode promote)
->>>>>>> 0fb53012
  (targets resource_types.ml resource_types.mli resource_pb.ml resource_pb.mli
    resource_pp.ml resource_pp.mli)
  (deps
@@ -54,11 +45,8 @@
     -ml_out . -pp -binary)))
 
 (rule
-<<<<<<< HEAD
-=======
  (alias lint)
  (mode promote)
->>>>>>> 0fb53012
  (targets trace_types.ml trace_types.mli trace_pb.ml trace_pb.mli trace_pp.ml
    trace_pp.mli)
  (deps
@@ -70,11 +58,8 @@
     -ml_out . -pp -binary)))
 
 (rule
-<<<<<<< HEAD
-=======
  (alias lint)
  (mode promote)
->>>>>>> 0fb53012
  (targets metrics_types.ml metrics_types.mli metrics_pb.ml metrics_pb.mli
    metrics_pp.ml metrics_pp.mli)
  (deps
@@ -86,29 +71,21 @@
     -ml_out . -pp -binary)))
 
 (rule
-<<<<<<< HEAD
+ (alias lint)
+ (mode promote)
  (targets logs_types.ml logs_types.mli logs_pb.ml logs_pb.mli logs_pp.ml
    logs_pp.mli)
  (deps
   (:file
     %{project_root}/vendor/opentelemetry-proto/opentelemetry/proto/logs/v1/logs.proto)
-=======
- (alias lint)
- (mode promote)
- (targets metrics_service_types.ml metrics_service_types.mli
-   metrics_service_pp.ml metrics_service_pp.mli metrics_service_pb.ml
-   metrics_service_pb.mli)
- (deps
-  (:file
-    %{project_root}/vendor/opentelemetry-proto/opentelemetry/proto/collector/metrics/v1/metrics_service.proto)
->>>>>>> 0fb53012
   (source_tree %{project_root}/vendor/opentelemetry-proto/))
  (action
   (run ocaml-protoc %{file} -I %{project_root}/vendor/opentelemetry-proto/
     -ml_out . -pp -binary)))
 
 (rule
-<<<<<<< HEAD
+ (alias lint)
+ (mode promote)
  (targets metrics_service_types.ml metrics_service_types.mli
    metrics_service_pp.ml metrics_service_pp.mli metrics_service_pb.ml
    metrics_service_pb.mli)
@@ -121,10 +98,8 @@
     -ml_out . -pp -binary)))
 
 (rule
-=======
  (alias lint)
  (mode promote)
->>>>>>> 0fb53012
  (targets trace_service_types.ml trace_service_types.mli trace_service_pp.ml
    trace_service_pp.mli trace_service_pb.ml trace_service_pb.mli)
  (deps
@@ -133,10 +108,11 @@
   (source_tree %{project_root}/vendor/opentelemetry-proto/))
  (action
   (run ocaml-protoc %{file} -I %{project_root}/vendor/opentelemetry-proto/
-<<<<<<< HEAD
     -ml_out . -pp -binary)))
 
 (rule
+ (alias lint)
+ (mode promote)
  (targets logs_service_types.ml logs_service_types.mli logs_service_pp.ml
    logs_service_pp.mli logs_service_pb.ml logs_service_pb.mli)
  (deps
@@ -145,6 +121,4 @@
   (source_tree %{project_root}/vendor/opentelemetry-proto/))
  (action
   (run ocaml-protoc %{file} -I %{project_root}/vendor/opentelemetry-proto/
-=======
->>>>>>> 0fb53012
     -ml_out . -pp -binary)))