type t = {
  debug: bool;
  url: string;
      (** Url of the endpoint. Default is "http://localhost:4318",
      or "OTEL_EXPORTER_OTLP_ENDPOINT" if set. *)
<<<<<<< HEAD
=======
  headers: (string * string) list;
      (** API headers sent to the endpoint. Default is none or
      "OTEL_EXPORTER_OTLP_HEADERS" if set. *)
>>>>>>> 0fb53012
  batch_traces: int option;
      (** Batch traces? If [Some i], then this produces batches of (at most)
      [i] items. If [None], there is no batching.

      Note that traces and metrics are batched separately.
      Default [Some 400].
  *)
  batch_metrics: int option;
      (** Batch metrics? If [Some i], then this produces batches of (at most)
      [i] items. If [None], there is no batching.

      Note that traces and metrics are batched separately.
      Default [None].
  *)
<<<<<<< HEAD
  batch_logs: int option;
      (** Batch logs? See {!batch_metrics} for details.
      Default [Some 400] *)
=======
>>>>>>> 0fb53012
  batch_timeout_ms: int;
      (** Number of milliseconds after which we will emit a batch, even
      incomplete.
      Note that the batch might take longer than that, because this is
      only checked when a new event occurs. Default 500. *)
  thread: bool;  (** Is there a background thread? Default [true] *)
  ticker_thread: bool;
      (** Is there a ticker thread? Default [true].
      This thread will regularly call [tick()] on the backend, to make
      sure it makes progress, and regularly send events to the collector.
      This option is ignored if [thread=false]. *)
}

val make :
  ?debug:bool ->
  ?url:string ->
<<<<<<< HEAD
=======
  ?headers:(string * string) list ->
>>>>>>> 0fb53012
  ?batch_traces:int option ->
  ?batch_metrics:int option ->
  ?batch_logs:int option ->
  ?batch_timeout_ms:int ->
  ?thread:bool ->
  ?ticker_thread:bool ->
  unit ->
  t
(** Make a configuration *)

val pp : Format.formatter -> t -> unit<|MERGE_RESOLUTION|>--- conflicted
+++ resolved
@@ -3,12 +3,9 @@
   url: string;
       (** Url of the endpoint. Default is "http://localhost:4318",
       or "OTEL_EXPORTER_OTLP_ENDPOINT" if set. *)
-<<<<<<< HEAD
-=======
   headers: (string * string) list;
       (** API headers sent to the endpoint. Default is none or
       "OTEL_EXPORTER_OTLP_HEADERS" if set. *)
->>>>>>> 0fb53012
   batch_traces: int option;
       (** Batch traces? If [Some i], then this produces batches of (at most)
       [i] items. If [None], there is no batching.
@@ -23,12 +20,9 @@
       Note that traces and metrics are batched separately.
       Default [None].
   *)
-<<<<<<< HEAD
   batch_logs: int option;
       (** Batch logs? See {!batch_metrics} for details.
       Default [Some 400] *)
-=======
->>>>>>> 0fb53012
   batch_timeout_ms: int;
       (** Number of milliseconds after which we will emit a batch, even
       incomplete.
@@ -45,10 +39,7 @@
 val make :
   ?debug:bool ->
   ?url:string ->
-<<<<<<< HEAD
-=======
   ?headers:(string * string) list ->
->>>>>>> 0fb53012
   ?batch_traces:int option ->
   ?batch_metrics:int option ->
   ?batch_logs:int option ->
